//! An implementation of Improved [Perlin Noise]
//! (https://en.wikipedia.org/wiki/Perlin_noise).
//!
//! Based on a improved perlin noise algorithm for 2D, 3D and 4D in C.
//! Which is based on example code by Ken Perlin at Siggraph 2002.
//! With optimisations by Stefan Gustavson (stegu@itn.liu.se).

use std::rand::{ Rng, XorShiftRng, weak_rng };

use utils::{ fade, fast_floor, lerp };
use utils::grad::{ grad1, grad2, grad3 };
use gen::NoiseGen;

/// A Perlin noise generator.
#[derive(Clone, PartialEq, Eq)]
pub struct Perlin {
    perm: Vec<u8>
}

impl Perlin {
    /// Initializes a new Perlin instance with a random seed using XorShiftRng.
    ///
    /// # Example
    ///
    /// ```rust
    /// use noisy::gen::Perlin;
    ///
    /// let perlin = Perlin::new();
    /// ```
    pub fn new() -> Perlin {
        let mut rng: XorShiftRng = weak_rng();

<<<<<<< HEAD
        let mut p: Vec<u8> = Vec::from_fn(256, |idx| idx as u8);
        rng.shuffle(p.as_mut_slice());
        let perm: Vec<u8> = Vec::from_fn(512, |idx| p[idx & 255]);
=======
        let p: Vec<u8> = (0..256).map(|_| rng.gen::<u8>()).collect();//Vec::from_fn(256, |_| rng.gen::<u8>());
        let perm: Vec<u8> = (0..512).map(|idx:i32| {p[(idx & 255) as usize]}).collect();//Vec::from_fn(512, |idx| p[idx & 255]);
>>>>>>> fa111741

        Perlin { perm: perm }
    }

    /// Initializes a new Perlin instance with a random number generator.
    ///
    /// # Example
    ///
    /// ```rust
    /// # use std::rand::StdRng;
    /// use noisy::gen::Perlin;
    ///
    /// let mut rng: StdRng = StdRng::new().unwrap();
    /// let perlin = Perlin::from_rng(&mut rng);
    /// ```
    ///
    /// This also allows you to initialize the instance with a seed:
    ///
    /// # Example
    ///
    /// ```rust
    /// # use std::rand::{StdRng, SeedableRng};
    /// use noisy::gen::Perlin;
    ///
    /// let seed: &[_] = &[1337];
    /// let mut rng: StdRng = SeedableRng::from_seed(seed);
    /// let perlin = Perlin::from_rng(&mut rng);
    /// ```
    pub fn from_rng<R: Rng>(rng: &mut R) -> Perlin {
<<<<<<< HEAD
        let mut p: Vec<u8> = Vec::from_fn(256, |idx| idx as u8);
        rng.shuffle(p.as_mut_slice());
        let perm: Vec<u8> = Vec::from_fn(512, |idx| p[idx & 255]);
=======
        let p: Vec<u8> = (0..256).map(|_| rng.gen::<u8>()).collect();//Vec::from_fn(256, |_| rng.gen::<u8>());
        let perm: Vec<u8> = (0..512).map(|idx:i32| {p[(idx & 255) as usize]}).collect();//Vec::from_fn(512, |idx| p[idx & 255]);
>>>>>>> fa111741

        Perlin { perm: perm }
    }
}

impl NoiseGen for Perlin {
    /// Given an x coordinate, return a value in the interval [-1, 1].
    ///
    /// # Example
    ///
    /// ```rust
    /// use noisy::gen::{NoiseGen, Perlin};
    ///
    /// let perlin = Perlin::new();
    /// let val = perlin.noise1d(123.0 * 0.04);
    /// ```
    fn noise1d(&self, xin: f64) -> f64 {
<<<<<<< HEAD
        let ix0: int = fast_floor(xin); // Integer part of x
=======
        let ix0: i64 = fastfloor(xin); // Integer part of x
>>>>>>> fa111741
        let fx0: f64 = xin - ix0 as f64; // Fractional part of x
        let fx1: f64 = fx0 - 1.0;
        let ix1: i64 = ix0 + 1;

        // Wrap the integer indices at 256, to avoid indexing perm[] out of bounds
        let ii: usize = (ix0 & 255) as usize;
        let jj: usize = (ix1 & 255) as usize;

        // Compute the fade curve.
        let s: f64 = fade(fx0);

        // Work out the hashed gradient indices.
        let gi0: u8 = self.perm[ii] as u8;
        let gi1: u8 = self.perm[jj] as u8;

        // Calculate the gradients.
        let nx0 = grad1(gi0, fx0);
        let nx1 = grad1(gi1, fx1);

        // The result is scaled to return values in the interval [-1, 1].
        0.188 * lerp(s, nx0, nx1)
    }

    /// Given a (x, y) coordinate, return a value in the interval [-1, 1].
    ///
    /// # Example
    ///
    /// ```rust
    /// use noisy::gen::{NoiseGen, Perlin};
    ///
    /// let perlin = Perlin::new();
    /// let val = perlin.noise2d(
    ///     123.0 * 0.04,
    ///     132.0 * 0.04
    /// );
    /// ```
    fn noise2d(&self, xin: f64, yin: f64) -> f64 {
<<<<<<< HEAD
        let ix0: int = fast_floor(xin); // Integer part of x
        let iy0: int = fast_floor(yin); // Integer part of y
=======
        let ix0: i64 = fastfloor(xin); // Integer part of x
        let iy0: i64 = fastfloor(yin); // Integer part of y
>>>>>>> fa111741
        let fx0: f64 = xin - ix0 as f64; // Fractional part of x
        let fy0: f64 = yin - iy0 as f64; // Fractional part of y
        let fx1: f64 = fx0 - 1.0;
        let fy1: f64 = fy0 - 1.0;

        // Wrap the integer indices at 256, to avoid indexing perm[] out of bounds
        let ix1: usize = ((ix0 + 1) & 255) as usize;
        let iy1: usize = ((iy0 + 1) & 255) as usize;
        let ii: usize = (ix0 & 255) as usize;
        let jj: usize = (iy0 & 255) as usize;

        // Compute the fade curves.
        let t: f64 = fade(fy0);
        let s: f64 = fade(fx0);

        // Work out the hashed gradient indices.
        let gi0: u8 = self.perm[ii + (self.perm[jj] as usize)] as u8;
        let gi1: u8 = self.perm[ii + (self.perm[iy1] as usize)] as u8;
        let gi2: u8 = self.perm[ix1 + (self.perm[jj] as usize)] as u8;
        let gi3: u8 = self.perm[ix1 + (self.perm[iy1] as usize)] as u8;

        // Calculate the gradients.
        let nx0: f64 = grad2(gi0, fx0, fy0);
        let nx1: f64 = grad2(gi1, fx0, fy1);
        let nx2: f64 = grad2(gi2, fx1, fy0);
        let nx3: f64 = grad2(gi3, fx1, fy1);

        let n0: f64 = lerp(t, nx0, nx1);
        let n1: f64 = lerp(t, nx2, nx3);

        // The result is scaled to return values in the interval [-1, 1].
        0.507 * lerp(s, n0, n1)
    }

    /// Given a (x, y, z) coordinate, return a value in the interval [-1, 1].
    ///
    /// # Example
    ///
    /// ```rust
    /// use noisy::gen::{NoiseGen, Perlin};
    ///
    /// let perlin = Perlin::new();
    /// let val = perlin.noise3d(
    ///     123.0 * 0.04,
    ///     231.0 * 0.04,
    ///     321.0 * 0.04
    /// );
    /// ```
    fn noise3d(&self, xin: f64, yin: f64, zin: f64) -> f64 {
<<<<<<< HEAD
        let ix0: int = fast_floor(xin); // Integer part of x
        let iy0: int = fast_floor(yin); // Integer part of y
        let iz0: int = fast_floor(zin); // Integer part of z
=======
        let ix0: i64 = fastfloor(xin); // Integer part of x
        let iy0: i64 = fastfloor(yin); // Integer part of y
        let iz0: i64 = fastfloor(zin); // Integer part of z
>>>>>>> fa111741
        let fx0: f64 = xin - ix0 as f64; // Fractional part of x
        let fy0: f64 = yin - iy0 as f64; // Fractional part of y
        let fz0: f64 = zin - iz0 as f64; // Fractional part of z
        let fx1: f64 = fx0 - 1.0;
        let fy1: f64 = fy0 - 1.0;
        let fz1: f64 = fz0 - 1.0;

        // Wrap the integer indices at 256, to avoid indexing perm[] out of bounds
        let ix1: usize = ((ix0 + 1) & 255) as usize;
        let iy1: usize = ((iy0 + 1) & 255) as usize;
        let iz1: usize = ((iz0 + 1) & 255) as usize;
        let ii: usize = (ix0 & 255) as usize;
        let jj: usize = (iy0 & 255) as usize;
        let kk: usize = (iz0 & 255) as usize;

        // Compute the fade curves.
        let r: f64 = fade(fz0);
        let t: f64 = fade(fy0);
        let s: f64 = fade(fx0);

        // Work out the hashed gradient indices.
        let gi0: u8 = self.perm[ii + (self.perm[jj + (self.perm[kk] as usize)] as usize)] as u8;
        let gi1: u8 = self.perm[ii + (self.perm[jj + (self.perm[iz1] as usize)] as usize)] as u8;
        let gi2: u8 = self.perm[ii + (self.perm[iy1 + (self.perm[kk] as usize)] as usize)] as u8;
        let gi3: u8 = self.perm[ii + (self.perm[iy1 + (self.perm[iz1] as usize)] as usize)] as u8;
        let gi4: u8 = self.perm[ix1 + (self.perm[jj + (self.perm[kk] as usize)] as usize)] as u8;
        let gi5: u8 = self.perm[ix1 + (self.perm[jj + (self.perm[iz1] as usize)] as usize)] as u8;
        let gi6: u8 = self.perm[ix1 + (self.perm[iy1 + (self.perm[kk] as usize)] as usize)] as u8;
        let gi7: u8 = self.perm[ix1 + (self.perm[iy1 + (self.perm[iz1] as usize)] as usize)] as u8;

        // Calculate the gradients.
        let nxy0: f64 = grad3(gi0, fx0, fy0, fz0);
        let nxy1: f64 = grad3(gi1, fx0, fy0, fz1);
        let nxy2: f64 = grad3(gi2, fx0, fy1, fz0);
        let nxy3: f64 = grad3(gi3, fx0, fy1, fz1);
        let nxy4: f64 = grad3(gi4, fx1, fy0, fz0);
        let nxy5: f64 = grad3(gi5, fx1, fy0, fz1);
        let nxy6: f64 = grad3(gi6, fx1, fy1, fz0);
        let nxy7: f64 = grad3(gi7, fx1, fy1, fz1);

        let nx0: f64 = lerp(r, nxy0, nxy1);
        let nx1: f64 = lerp(r, nxy2, nxy3);
        let nx2: f64 = lerp(r, nxy4, nxy5);
        let nx3: f64 = lerp(r, nxy6, nxy7);

        let n0: f64 = lerp(t, nx0, nx1);
        let n1: f64 = lerp(t, nx2, nx3);

        // The result is scaled to return values in the interval [-1, 1].
        0.936 * lerp(s, n0, n1)
    }
}<|MERGE_RESOLUTION|>--- conflicted
+++ resolved
@@ -30,14 +30,8 @@
     pub fn new() -> Perlin {
         let mut rng: XorShiftRng = weak_rng();
 
-<<<<<<< HEAD
-        let mut p: Vec<u8> = Vec::from_fn(256, |idx| idx as u8);
-        rng.shuffle(p.as_mut_slice());
-        let perm: Vec<u8> = Vec::from_fn(512, |idx| p[idx & 255]);
-=======
-        let p: Vec<u8> = (0..256).map(|_| rng.gen::<u8>()).collect();//Vec::from_fn(256, |_| rng.gen::<u8>());
-        let perm: Vec<u8> = (0..512).map(|idx:i32| {p[(idx & 255) as usize]}).collect();//Vec::from_fn(512, |idx| p[idx & 255]);
->>>>>>> fa111741
+        let p: Vec<u8> = (0..256).map(|_| rng.gen::<u8>()).collect();
+        let perm: Vec<u8> = (0..512).map(|idx:i32| {p[(idx & 255) as usize]}).collect();
 
         Perlin { perm: perm }
     }
@@ -67,14 +61,8 @@
     /// let perlin = Perlin::from_rng(&mut rng);
     /// ```
     pub fn from_rng<R: Rng>(rng: &mut R) -> Perlin {
-<<<<<<< HEAD
-        let mut p: Vec<u8> = Vec::from_fn(256, |idx| idx as u8);
-        rng.shuffle(p.as_mut_slice());
-        let perm: Vec<u8> = Vec::from_fn(512, |idx| p[idx & 255]);
-=======
-        let p: Vec<u8> = (0..256).map(|_| rng.gen::<u8>()).collect();//Vec::from_fn(256, |_| rng.gen::<u8>());
-        let perm: Vec<u8> = (0..512).map(|idx:i32| {p[(idx & 255) as usize]}).collect();//Vec::from_fn(512, |idx| p[idx & 255]);
->>>>>>> fa111741
+        let p: Vec<u8> = (0..256).map(|_| rng.gen::<u8>()).collect();
+        let perm: Vec<u8> = (0..512).map(|idx:i32| {p[(idx & 255) as usize]}).collect();
 
         Perlin { perm: perm }
     }
@@ -92,11 +80,7 @@
     /// let val = perlin.noise1d(123.0 * 0.04);
     /// ```
     fn noise1d(&self, xin: f64) -> f64 {
-<<<<<<< HEAD
-        let ix0: int = fast_floor(xin); // Integer part of x
-=======
-        let ix0: i64 = fastfloor(xin); // Integer part of x
->>>>>>> fa111741
+        let ix0: i64 = fast_floor(xin); // Integer part of x
         let fx0: f64 = xin - ix0 as f64; // Fractional part of x
         let fx1: f64 = fx0 - 1.0;
         let ix1: i64 = ix0 + 1;
@@ -134,13 +118,8 @@
     /// );
     /// ```
     fn noise2d(&self, xin: f64, yin: f64) -> f64 {
-<<<<<<< HEAD
-        let ix0: int = fast_floor(xin); // Integer part of x
-        let iy0: int = fast_floor(yin); // Integer part of y
-=======
-        let ix0: i64 = fastfloor(xin); // Integer part of x
-        let iy0: i64 = fastfloor(yin); // Integer part of y
->>>>>>> fa111741
+        let ix0: i64 = fast_floor(xin); // Integer part of x
+        let iy0: i64 = fast_floor(yin); // Integer part of y
         let fx0: f64 = xin - ix0 as f64; // Fractional part of x
         let fy0: f64 = yin - iy0 as f64; // Fractional part of y
         let fx1: f64 = fx0 - 1.0;
@@ -190,15 +169,9 @@
     /// );
     /// ```
     fn noise3d(&self, xin: f64, yin: f64, zin: f64) -> f64 {
-<<<<<<< HEAD
-        let ix0: int = fast_floor(xin); // Integer part of x
-        let iy0: int = fast_floor(yin); // Integer part of y
-        let iz0: int = fast_floor(zin); // Integer part of z
-=======
-        let ix0: i64 = fastfloor(xin); // Integer part of x
-        let iy0: i64 = fastfloor(yin); // Integer part of y
-        let iz0: i64 = fastfloor(zin); // Integer part of z
->>>>>>> fa111741
+        let ix0: i64 = fast_floor(xin); // Integer part of x
+        let iy0: i64 = fast_floor(yin); // Integer part of y
+        let iz0: i64 = fast_floor(zin); // Integer part of z
         let fx0: f64 = xin - ix0 as f64; // Fractional part of x
         let fy0: f64 = yin - iy0 as f64; // Fractional part of y
         let fz0: f64 = zin - iz0 as f64; // Fractional part of z
