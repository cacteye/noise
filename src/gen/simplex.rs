//! An implementation of [Simplex Noise]
//! (https://en.wikipedia.org/wiki/Simplex_noise).
//!
//! Based on a speed-improved simplex noise algorithm for 2D, 3D and 4D in Java.
//! Which is based on example code by Stefan Gustavson (stegu@itn.liu.se).
//! With Optimisations by Peter Eastman (peastman@drizzle.stanford.edu).
//! Better rank ordering method by Stefan Gustavson in 2012.

use std::rand::{ Rng, XorShiftRng, weak_rng };

use utils::fast_floor;
use utils::grad::{ grad1, grad2, grad3 };
use gen::NoiseGen;

static F2: f64 = 0.366025403784_f64;
static G2: f64 = 0.211324865405_f64;
static F3: f64 = 0.333333333333_f64;
static G3: f64 = 0.166666666667_f64;

/// A simplex noise generator.
#[derive(Clone, PartialEq, Eq)]
pub struct Simplex {
    perm: Vec<u8>
}

impl Simplex {
    /// Initializes a new simplex instance with a random seed using XorShiftRng.
    ///
    /// # Example
    ///
    /// ```rust
    /// use noisy::gen::Simplex;
    ///
    /// let simplex = Simplex::new();
    /// ```
    pub fn new() -> Simplex {
        let mut rng: XorShiftRng = weak_rng();

<<<<<<< HEAD
        let mut p: Vec<u8> = Vec::from_fn(256, |idx| idx as u8);
        rng.shuffle(p.as_mut_slice());
        let perm: Vec<u8> = Vec::from_fn(512, |idx| p[idx & 255]);
=======
        let p: Vec<u8> = (0..256).map(|_| rng.gen::<u8>()).collect();//Vec::from_fn(256, |_| rng.gen::<u8>());
        let perm: Vec<u8> = (0..512).map(|idx:i32| {p[(idx & 255) as usize]}).collect();//Vec::from_fn(512, |idx| p[idx & 255]);
>>>>>>> fa111741

        Simplex { perm: perm }
    }

    /// Initializes a new simplex instance with a random number generator.
    ///
    /// # Example
    ///
    /// ```rust
    /// # use std::rand::StdRng;
    /// use noisy::gen::Simplex;
    ///
    /// let mut rng: StdRng = StdRng::new().unwrap();
    /// let simplex = Simplex::from_rng(&mut rng);
    /// ```
    ///
    /// This also allows you to initialize the instance with a seed:
    ///
    /// # Example
    ///
    /// ```rust
    /// # use std::rand::{StdRng, SeedableRng};
    /// use noisy::gen::Simplex;
    ///
    /// let seed: &[_] = &[1337];
    /// let mut rng: StdRng = SeedableRng::from_seed(seed);
    /// let simplex = Simplex::from_rng(&mut rng);
    /// ```
    pub fn from_rng<R: Rng>(rng: &mut R) -> Simplex {
<<<<<<< HEAD
        let mut p: Vec<u8> = Vec::from_fn(256, |idx| idx as u8);
        rng.shuffle(p.as_mut_slice());
        let perm: Vec<u8> = Vec::from_fn(512, |idx| p[idx & 255]);
=======
        let p: Vec<u8> = (0..256).map(|_| rng.gen::<u8>()).collect();//Vec::from_fn(256, |_| rng.gen::<u8>());
        let perm: Vec<u8> = (0..512).map(|idx:i32| {p[(idx & 255) as usize]}).collect();//Vec::from_fn(512, |idx| p[idx & 255]);
>>>>>>> fa111741

        Simplex { perm: perm }
    }
}

impl NoiseGen for Simplex {
    /// Given an x coordinate, return a value in the interval [-1, 1].
    ///
    /// # Example
    ///
    /// ```rust
    /// use noisy::gen::{NoiseGen, Simplex};
    ///
    /// let simplex = Simplex::new();
    /// let val = simplex.noise1d(123.0 * 0.02);
    /// ```
    #[allow(non_snake_case)]
    fn noise1d(&self, xin: f64) -> f64 {
        // Noise contributions
        let mut n0: f64;
        let mut n1: f64;

<<<<<<< HEAD
        let i0: int = fast_floor(xin);
        let i1: int = i0 + 1;
=======
        let i0: i64 = fastfloor(xin);
        let i1: i64 = i0 + 1;
>>>>>>> fa111741
        let x0: f64 = xin - i0 as f64;
        let x1: f64 = x0 - 1.0;

        // Work out the hashed gradient indices
        let gi0: u8 = self.perm[(i0 & 255) as usize] as u8;
        let gi1: u8 = self.perm[(i1 & 255) as usize] as u8;

        // Calculate the contributions
        let mut t0: f64 = 1.0 - x0 * x0;
        t0 *= t0;
        n0 = t0 * t0 * grad1(gi0, x0);

        let mut t1: f64 = 1.0 - x1 * x1;
        t1 *= t1;
        n1 = t1 * t1 * grad1(gi1, x1);

        // The maximum value of this noise is 8*(3/4)^4 = 2.53125.
        // A factor of 0.395 scales to fit exactly within [-1,1].
        0.395 * (n0 + n1)
    }

    /// Given a (x, y) coordinate, return a value in the interval [-1, 1].
    ///
    /// # Example
    ///
    /// ```rust
    /// use noisy::gen::{NoiseGen, Simplex};
    ///
    /// let simplex = Simplex::new();
    /// let val = simplex.noise2d(
    ///     123.0 * 0.02,
    ///     132.0 * 0.02
    /// );
    /// ```
    #[allow(non_snake_case)]
    fn noise2d(&self, xin: f64, yin: f64) -> f64 {
        // Noise contributions from the three corners
        let mut n0: f64;
        let mut n1: f64;
        let mut n2: f64;

        // Skew the input space to determine which simplex cell we're in
        let s: f64 = (xin + yin) * F2; // Hairy factor for 2D
<<<<<<< HEAD
        let i: int = fast_floor(xin + s);
        let j: int = fast_floor(yin + s);
=======
        let i: i64 = fastfloor(xin + s);
        let j: i64 = fastfloor(yin + s);
>>>>>>> fa111741
        let t: f64 = ((i + j) as f64) * G2;

        // Unskew the cell origin back to (x, y) space
        let X0: f64 = (i as f64) - t;
        let Y0: f64 = (j as f64) - t;
        // The x and y distances from the cell origin
        let x0: f64 = xin - X0;
        let y0: f64 = yin - Y0;

        // For the 2D case, the simplex shape is an equilateral triangle.
        // Determine which shape we are in.
        let i1: usize; // Offsets for second (middle) corner of simplex in (i, j) coords
        let j1: usize;
        if x0 > y0 { // Lower triangle, XY order: (0, 0) -> (1, 0) -> (1, 1)
            i1 = 1;
            j1 = 0;
        } else { // Upper triangle, YX order: (0, 0) -> (0, 1) -> (1, 1)
            i1 = 0;
            j1 = 1;
        }

        // A step of (1, 0) in (i, j) means a step of (1 - c, -c) in (x, y), and
        // a step of (0, 1) in (i, j) means a step of (-c, 1 - c) in (x, y), where
        // c = (3 - sqrt(3.0))/6.

        // Offsets for middle corner in (x,y) unskewed coords
        let x1: f64 = x0 - (i1 as f64) + G2;
        let y1: f64 = y0 - (j1 as f64) + G2;
        // Offsets for last corner in (x,y) unskewed coords
        let x2: f64 = x0 - 1.0 + 2.0 * G2;
        let y2: f64 = y0 - 1.0 + 2.0 * G2;

        // Wrap the integer indices at 256, to avoid indexing perm[] out of bounds
        let ii: usize = (i & 255) as usize;
        let jj: usize = (j & 255) as usize;
        // Work out the hashed gradient indices of the three simplex corners
        let gi0: u8 = self.perm[ii + self.perm[jj] as usize] as u8;
        let gi1: u8 = self.perm[ii + i1 + (self.perm[jj + j1] as usize)] as u8;
        let gi2: u8 = self.perm[ii + 1 + (self.perm[jj + 1] as usize)] as u8;

        // Calculate the contribution from the three corners
        let mut t0: f64 = 0.5 - x0 * x0 - y0 * y0;
        if t0 < 0.0 {
            n0 = 0.0;
        } else {
            t0 *= t0;
            n0 = t0 * t0 * grad2(gi0, x0, y0);
        }

        let mut t1: f64 = 0.5 - x1 * x1 - y1 * y1;
        if t1 < 0.0 {
            n1 = 0.0;
        } else {
            t1 *= t1;
            n1 = t1 * t1 * grad2(gi1, x1, y1);
        }

        let mut t2: f64 = 0.5 - x2 * x2 - y2 * y2;
        if t2 < 0.0 {
            n2 = 0.0;
        } else {
            t2 *= t2;
            n2 = t2 * t2 * grad2(gi2, x2, y2);
        }

        // Add contributions from each corner to get the final noise value.
        // The result is scaled to return values in the interval [-1, 1].
        40.0 * (n0 + n1 + n2)
    }

    /// Given a (x, y, z) coordinate, return a value in the interval [-1, 1].
    ///
    /// # Example
    ///
    /// ```rust
    /// use noisy::gen::{NoiseGen, Simplex};
    ///
    /// let simplex = Simplex::new();
    /// let val = simplex.noise3d(
    ///     123.0 * 0.02,
    ///     231.0 * 0.02,
    ///     321.0 * 0.02
    /// );
    /// ```
    #[allow(non_snake_case)]
    fn noise3d(&self, xin: f64, yin: f64, zin: f64) -> f64 {
        // Noise contributions from the four corners
        let mut n0: f64;
        let mut n1: f64;
        let mut n2: f64;
        let mut n3: f64;

        // Skew the input space to determine which simplex cell we're in
        let s: f64 = (xin + yin + zin) * F3; // Very nice and simple skew factor for 3D
<<<<<<< HEAD
        let i: int = fast_floor(xin + s);
        let j: int = fast_floor(yin + s);
        let k: int = fast_floor(zin + s);
=======
        let i: i64 = fastfloor(xin + s);
        let j: i64 = fastfloor(yin + s);
        let k: i64 = fastfloor(zin + s);
>>>>>>> fa111741
        let t: f64 = ((i + j + k) as f64) * G3;

        // Unskew the cell origin back to (x, y, z) space
        let X0: f64 = (i as f64) - t;
        let Y0: f64 = (j as f64) - t;
        let Z0: f64 = (k as f64) - t;
        // The x, y, and distances from the cell origin
        let x0: f64 = xin - X0;
        let y0: f64 = yin - Y0;
        let z0: f64 = zin - Z0;

        // For the 3D case, the simplex shape is a slightly irregular tetrahedron.
        // Determine which simplex we are in.
        let i1: usize; // Offsets for second corner of simplex in (i, j, k) coords
        let j1: usize;
        let k1: usize;
        let i2: usize; // Offsets for third corner of simplex in (i, j, k) coords
        let j2: usize;
        let k2: usize;
        if x0 >= y0 {
            if y0 >= z0 { // X Y Z order
                i1 = 1;
                j1 = 0;
                k1 = 0;
                i2 = 1;
                j2 = 1;
                k2 = 0;
            } else if x0 >= z0 { // X Z Y order
                i1 = 1;
                j1 = 0;
                k1 = 0;
                i2 = 1;
                j2 = 0;
                k2 = 1;
            } else {  // Z X Y order
                i1 = 0;
                j1 = 0;
                k1 = 1;
                i2 = 1;
                j2 = 0;
                k2 = 1;
            }
        } else { // x0 < y0
            if y0 < z0 { // Z Y X order
                i1 = 0;
                j1 = 0;
                k1 = 1;
                i2 = 0;
                j2 = 1;
                k2 = 1;
            } else if x0 < z0 { // Y Z X order
                i1 = 0;
                j1 = 1;
                k1 = 0;
                i2 = 0;
                j2 = 1;
                k2 = 1;
            } else { // Y X Z order
                i1 = 0;
                j1 = 1;
                k1 = 0;
                i2 = 1;
                j2 = 1;
                k2 = 0;
            }
        }

        // A step of (1, 0, 0) in (i, j, k) means a step of (1 - c, -c, -c) in (x, y, z),
        // a step of (0, 1, 0) in (i, j, k) means a step of (-c, 1 - c, -c) in (x, y, z), and
        // a step of (0, 0, 1) in (i, j, k) means a step of (-c, -c, 1 - c) in (x, y, z), where
        // c = 1/6.

        // Offsets for second corner in (x, y, z) coords
        let x1: f64 = x0 - (i1 as f64) + G3;
        let y1: f64 = y0 - (j1 as f64) + G3;
        let z1: f64 = z0 - (k1 as f64) + G3;
        // Offsets for third corner in (x, y, z) coords
        let x2: f64 = x0 - (i2 as f64) + 2.0 * G3;
        let y2: f64 = y0 - (j2 as f64) + 2.0 * G3;
        let z2: f64 = z0 - (k2 as f64) + 2.0 * G3;
        // Offsets for last corner in (x, y, z) coords
        let x3: f64 = x0 - 1.0 + 3.0 * G3;
        let y3: f64 = y0 - 1.0 + 3.0 * G3;
        let z3: f64 = z0 - 1.0 + 3.0 * G3;

        // Wrap the integer indices at 256, to avoid indexing perm[] out of bounds
        let ii: usize = (i & 255) as usize;
        let jj: usize = (j & 255) as usize;
        let kk: usize = (k & 255) as usize;
        // Work out the hashed gradient indices of the four simplex corners
        let gi0: u8 = self.perm[ii + (self.perm[jj + (self.perm[kk] as usize)] as usize)] as u8;
        let gi1: u8 = self.perm[ii + i1 + (self.perm[jj + j1 + (self.perm[kk + k1] as usize)] as usize)] as u8;
        let gi2: u8 = self.perm[ii + i2 + (self.perm[jj + j2 + (self.perm[kk + k2] as usize)] as usize)] as u8;
        let gi3: u8 = self.perm[ii + 1 + (self.perm[jj + 1 + (self.perm[kk + 1] as usize)] as usize)] as u8;

        // Calculate the contribution from the four corners
        let mut t0: f64 = 0.6 - x0 * x0 - y0 * y0 - z0 * z0;
        if t0 < 0.0 {
            n0 = 0.0;
        } else {
            t0 *= t0;
            n0 = t0 * t0 * grad3(gi0, x0, y0, z0);
        }

        let mut t1: f64 = 0.6 - x1 * x1 - y1 * y1 - z1 * z1;
        if t1 < 0.0 {
            n1 = 0.0;
        } else {
            t1 *= t1;
            n1 = t1 * t1 * grad3(gi1, x1, y1, z1);
        }

        let mut t2: f64 = 0.6 - x2 * x2 - y2 * y2 - z2 * z2;
        if t2 < 0.0 {
            n2 = 0.0;
        } else {
            t2 *= t2;
            n2 = t2 * t2 * grad3(gi2, x2, y2, z2);
        }

        let mut t3: f64 = 0.6 - x3 * x3 - y3 * y3 - z3 * z3;
        if t3 < 0.0 {
            n3 = 0.0;
        } else {
            t3 *= t3;
            n3 = t3 * t3 * grad3(gi3, x3, y3, z3);
        }

        // Add contributions from each corner to get the final noise value.
        // The result is scaled to return values in the interval [-1,1].
        32.0 * (n0 + n1 + n2 + n3)
    }
}<|MERGE_RESOLUTION|>--- conflicted
+++ resolved
@@ -36,14 +36,8 @@
     pub fn new() -> Simplex {
         let mut rng: XorShiftRng = weak_rng();
 
-<<<<<<< HEAD
-        let mut p: Vec<u8> = Vec::from_fn(256, |idx| idx as u8);
-        rng.shuffle(p.as_mut_slice());
-        let perm: Vec<u8> = Vec::from_fn(512, |idx| p[idx & 255]);
-=======
-        let p: Vec<u8> = (0..256).map(|_| rng.gen::<u8>()).collect();//Vec::from_fn(256, |_| rng.gen::<u8>());
-        let perm: Vec<u8> = (0..512).map(|idx:i32| {p[(idx & 255) as usize]}).collect();//Vec::from_fn(512, |idx| p[idx & 255]);
->>>>>>> fa111741
+        let p: Vec<u8> = (0..256).map(|_| rng.gen::<u8>()).collect();
+        let perm: Vec<u8> = (0..512).map(|idx:i32| {p[(idx & 255) as usize]}).collect();
 
         Simplex { perm: perm }
     }
@@ -73,14 +67,8 @@
     /// let simplex = Simplex::from_rng(&mut rng);
     /// ```
     pub fn from_rng<R: Rng>(rng: &mut R) -> Simplex {
-<<<<<<< HEAD
-        let mut p: Vec<u8> = Vec::from_fn(256, |idx| idx as u8);
-        rng.shuffle(p.as_mut_slice());
-        let perm: Vec<u8> = Vec::from_fn(512, |idx| p[idx & 255]);
-=======
-        let p: Vec<u8> = (0..256).map(|_| rng.gen::<u8>()).collect();//Vec::from_fn(256, |_| rng.gen::<u8>());
-        let perm: Vec<u8> = (0..512).map(|idx:i32| {p[(idx & 255) as usize]}).collect();//Vec::from_fn(512, |idx| p[idx & 255]);
->>>>>>> fa111741
+        let p: Vec<u8> = (0..256).map(|_| rng.gen::<u8>()).collect();
+        let perm: Vec<u8> = (0..512).map(|idx:i32| {p[(idx & 255) as usize]}).collect();
 
         Simplex { perm: perm }
     }
@@ -103,13 +91,8 @@
         let mut n0: f64;
         let mut n1: f64;
 
-<<<<<<< HEAD
-        let i0: int = fast_floor(xin);
-        let i1: int = i0 + 1;
-=======
-        let i0: i64 = fastfloor(xin);
+        let i0: i64 = fast_floor(xin);
         let i1: i64 = i0 + 1;
->>>>>>> fa111741
         let x0: f64 = xin - i0 as f64;
         let x1: f64 = x0 - 1.0;
 
@@ -153,13 +136,8 @@
 
         // Skew the input space to determine which simplex cell we're in
         let s: f64 = (xin + yin) * F2; // Hairy factor for 2D
-<<<<<<< HEAD
-        let i: int = fast_floor(xin + s);
-        let j: int = fast_floor(yin + s);
-=======
-        let i: i64 = fastfloor(xin + s);
-        let j: i64 = fastfloor(yin + s);
->>>>>>> fa111741
+        let i: i64 = fast_floor(xin + s);
+        let j: i64 = fast_floor(yin + s);
         let t: f64 = ((i + j) as f64) * G2;
 
         // Unskew the cell origin back to (x, y) space
@@ -254,15 +232,9 @@
 
         // Skew the input space to determine which simplex cell we're in
         let s: f64 = (xin + yin + zin) * F3; // Very nice and simple skew factor for 3D
-<<<<<<< HEAD
-        let i: int = fast_floor(xin + s);
-        let j: int = fast_floor(yin + s);
-        let k: int = fast_floor(zin + s);
-=======
-        let i: i64 = fastfloor(xin + s);
-        let j: i64 = fastfloor(yin + s);
-        let k: i64 = fastfloor(zin + s);
->>>>>>> fa111741
+        let i: i64 = fast_floor(xin + s);
+        let j: i64 = fast_floor(yin + s);
+        let k: i64 = fast_floor(zin + s);
         let t: f64 = ((i + j + k) as f64) * G3;
 
         // Unskew the cell origin back to (x, y, z) space
